"""
This module implements the Xanadu Cloud CLI.
"""

import functools
import json
import sys
from typing import Any, Callable, Tuple, Union

import fire
from fire.core import FireError
from fire.formatting import Error
from pydantic import ValidationError

from ._version import __version__
from .connection import Connection
from .device import Device
from .job import Job
from .settings import Settings


def beautify(command: Callable) -> Callable:
    """Decorator which formats the output of a CLI command.

    Args:
        command (Callable): function which implements a CLI command

    Returns:
        Callable: CLI command which converts the value returned by the given
        CLI command into a JSON string if the value is a list or dictionary
    """

    @functools.wraps(command)
    def beautify_(*args, **kwargs):
        output = command(*args, **kwargs)
        if isinstance(output, (list, dict)):
            return json.dumps(output, indent=4, default=str)
        return output

    return beautify_


def load_connection() -> Connection:
    """Loads a connection using the :class:`xcc.Settings` class.

    Returns:
        Connection: connection initialized from the configuration of a new
        :class:`xcc.Settings` instance

    Raises:
        ValueError: if the API key is set to ``None`` in the settings
    """
    settings = Settings()

    if settings.API_KEY is None:
        raise ValueError("An API key is required to connect to the Xanadu Cloud.")

    return Connection(
        key=settings.API_KEY,
        host=settings.HOST,
        port=settings.PORT,
        tls=settings.TLS,
        headers={"User-Agent": f"XCC/{__version__} (CLI)"},
    )


# Settings CLI
# ------------------------------------------------------------------------------


@beautify
def get_setting(name: str):
    """Gets the value of a setting.

    Args:
        name (str): Name of the setting (e.g., "API_KEY").
    """
    key, val = _resolve_setting(name)

    if val is None:
        raise ValueError(f"The {key} setting does not currently have a value.")

    return val


@beautify
def list_settings():
    """Lists the current settings."""
    return Settings().dict()


@beautify
def set_setting(name: str, value: Union[str, int, bool]):
    """Sets the value of a setting.

    Args:
        name (str): Name of the setting (e.g., "PORT").
        value (str, int, bool): Value of the setting (e.g., 443).
    """
    key, _ = _resolve_setting(name)

    try:
        Settings(**{key: value}).save()
    except ValidationError as exc:
        err = exc.errors()[0].get("msg", "invalid value")
        raise ValueError(f"Failed to update {key} setting: {err}") from exc


def _resolve_setting(name: str) -> Tuple[str, Any]:
    """Resolves the key and value of a setting.

    Args:
        name (str): name of the setting

    Returns:
        Tuple[str, Any]: resolved key and value of the setting

    Raises:
        ValueError: if the name of the setting is invalid
    """
    key = name.upper()

    settings = Settings()
    if key not in settings.dict():
        raise ValueError(f"The setting name '{name}' must be one of {list(settings.dict())}.")

    return key, settings.dict()[key]


# Device CLI
# ------------------------------------------------------------------------------


@beautify
def get_device(
    target: str,
    availability: bool = False,
    certificate: bool = False,
    specification: bool = False,
    status: bool = False,
):
    """Gets information about a device on the Xanadu Cloud.

    If no device property flags are specified, an overview of the device is
    displayed. Otherwise, only the selected device property is shown.

    Args:
        target (str): Name of the device target.
        availability (bool): Show the expected uptime of the device.
        certificate (bool): Show the certificate of the device.
        specification (bool): Show the specification of the device.
        status (bool): Show the status of the device.
    """
    device = Device(target=target, connection=load_connection())

    flags = sum(map(int, (availability, certificate, specification, status)))
    if flags > 1:
        raise FireError("At most one device property can be selected.")

    if flags == 0:
        return device.overview
    if availability:
        return device.expected_uptime
    if certificate:
        return device.certificate
    if specification:
        return device.specification
    if status:
        return device.status


@beautify
def list_devices(status: str = None):
    """Lists devices on the Xanadu Cloud.

    Args:
        status (str): Filter devices by status (e.g., "offline" or "online").
    """
    devices = Device.list(connection=load_connection(), status=status)
    return [device.overview for device in devices]


# Job CLI
# ------------------------------------------------------------------------------


@beautify
# pylint: disable=invalid-name,redefined-builtin
def cancel_job(id: str):
    """Cancels a job on the Xanadu Cloud.

    Args:
        id (str): ID of the job.
    """
    job = Job(id_=id, connection=load_connection())
    job.cancel()

    if job.status not in ("cancel_pending", "cancelled"):
        raise ValueError(f"Job with ID '{id}' was not cancelled in time.")

    return f"Job with ID '{id}' was successfully cancelled."


@beautify
# pylint: disable=invalid-name,redefined-builtin
def get_job(id: str, circuit: bool = False, result: bool = False, status: bool = False):
    """Gets information about a job on the Xanadu Cloud.

    If no job property flags are specified, an overview of the job is
    displayed. Otherwise, only the selected job property is shown.

    Args:
        id (str): ID of the job.
        circuit (bool): Show the circuit of the job.
        result (bool): Show the result of the job.
        status (bool): Show the status of the job.
    """
    job = Job(id_=id, connection=load_connection())

    flags = sum(map(int, (circuit, result, status)))
    if flags > 1:
        raise FireError("At most one job property can be selected.")

    if flags == 0:
        return job.overview
    if circuit:
        return {"circuit": job.circuit, "language": job.language}
    if status:
        return job.status
    if result:
        return str(job.result)


@beautify
def list_jobs(limit: int = 10):
    """Lists jobs submitted to the Xanadu Cloud.

    Args:
        limit (int): Maximum number of jobs to display.
    """
    jobs = Job.list(connection=load_connection(), limit=limit)
    return [job.overview for job in jobs]


@beautify
def submit_job(name: str, target: str, circuit: str, language: str = "blackbird:1.0"):
    """Submits a job to the Xanadu Cloud.

    Args:
        name (str): Name of the job.
        target (str): Target of the job.
        circuit (str): Circuit of the job.
        language (str): Language of the job.
    """
    job = Job.submit(
        connection=load_connection(),
        name=name,
        target=target,
        circuit=circuit.replace("\\n", "\n"),
        language=language,
    )
    return job.overview


# Other CLI
# ------------------------------------------------------------------------------


def ping():
    """Tests the connection to the Xanadu Cloud."""
    load_connection().ping()
    return "Successfully connected to the Xanadu Cloud."


def version():
    """Displays the version of the Xanadu Cloud Client."""
    return f"Xanadu Cloud Client version {__version__}"


def main() -> None:
    """Entry point for the Xanadu Cloud CLI."""
<<<<<<< HEAD
    # Don't use a pager for displaying help information. For more details, see
    # https://github.com/google/python-fire/issues/188.
    fire.core.Display = lambda lines, out: print(
        *lines, file=out
    )  # pyright: reportGeneralTypeIssues=false
=======
    # Using a pager to display help information can be annoying since it hides
    # the output (and possible error messages) of previous commands. To remedy
    # this, the assignment below replaces the pager with the print() function.
    # See https://github.com/google/python-fire/issues/188 for more details.
    fire.core.Display = lambda lines, out: print(*lines, file=out)
>>>>>>> 4e8b3ca5

    try:
        fire.Fire(
            {
                "config": {
                    "get": get_setting,
                    "list": list_settings,
                    "set": set_setting,
                },
                "device": {
                    "get": get_device,
                    "list": list_devices,
                },
                "job": {
                    "cancel": cancel_job,
                    "get": get_job,
                    "list": list_jobs,
                    "submit": submit_job,
                },
                "ping": ping,
                "version": version,
            }
        )

    # pylint: disable=broad-except
    except Exception as exc:
        # Some exceptions, like NotImplementedError, don't have a message.
        err = str(exc).rstrip(".") or exc.__class__.__name__
        msg = Error("ERROR: ") + err + "."
        print(msg, file=sys.stderr)<|MERGE_RESOLUTION|>--- conflicted
+++ resolved
@@ -279,19 +279,13 @@
 
 def main() -> None:
     """Entry point for the Xanadu Cloud CLI."""
-<<<<<<< HEAD
-    # Don't use a pager for displaying help information. For more details, see
-    # https://github.com/google/python-fire/issues/188.
-    fire.core.Display = lambda lines, out: print(
-        *lines, file=out
-    )  # pyright: reportGeneralTypeIssues=false
-=======
     # Using a pager to display help information can be annoying since it hides
     # the output (and possible error messages) of previous commands. To remedy
     # this, the assignment below replaces the pager with the print() function.
     # See https://github.com/google/python-fire/issues/188 for more details.
-    fire.core.Display = lambda lines, out: print(*lines, file=out)
->>>>>>> 4e8b3ca5
+    fire.core.Display = lambda lines, out: print(
+        *lines, file=out
+    )  # pyright: reportGeneralTypeIssues=false
 
     try:
         fire.Fire(
