--- conflicted
+++ resolved
@@ -301,19 +301,14 @@
 # ------------------------------------------------------------------------------
 
 
-<<<<<<< HEAD
-def ping():
-    """Tests the connection to the Xanadu Cloud."""
-    load_connection().ping()
-=======
 def ping() -> str:
     """Tests the connection to the Xanadu Cloud.
 
     Returns:
         str: Message indicating the ping was successful.
     """
-    Connection.load().ping()
->>>>>>> 4cd595a6
+    connection = load_connection()
+    connection.ping()
     return "Successfully connected to the Xanadu Cloud."
 
 
