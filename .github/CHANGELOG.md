## Release 0.3.0 (development release)

### Contributors

This release contains contributions from (in alphabetical order):

## Release 0.2.0 (current release)

### New features since last release

* The Connection class can now load a Connection from a Settings instance.
  [(#22)](https://github.com/XanaduAI/xanadu-cloud-client/pull/22)

  ```python
  import xcc

  # Initialize a Connection using an implicit Settings instance.
  connection = xcc.Connection.load()

  # Initialize a Connection using an explicit Settings instance.
  connection = xcc.Connection.load(settings=xcc.Settings())
  ```

* Following an update to the Xanadu Cloud 0.4.0 API, job lists can now be filtered by ID.
  [(#21)](https://github.com/XanaduAI/xanadu-cloud-client/pull/21)

  Using the CLI:

  ```bash
  xcc job list --ids '["<UUID 1>", "<UUID 2>", ...]'
  ```

  Using the Python API:

  ```python
  xcc.Job.list(connection, ids=["<UUID 1>", "<UUID 2>", ...])
  ```

### Improvements

* Job results are now streamed in chunks to support large payloads.
  [(#23)](https://github.com/XanaduAI/xanadu-cloud-client/pull/23)

### Bug fixes

* The license file is included in the source distribution, even when using `setuptools <56.0.0`.
  [(#20)](https://github.com/XanaduAI/xanadu-cloud-client/pull/20)

<<<<<<< HEAD
### Documentation

* The centralized [Xanadu Sphinx Theme](https://github.com/XanaduAI/xanadu-sphinx-theme)
  is now used to style the Sphinx documentation.
  [(#23)](https://github.com/XanaduAI/xanadu-cloud-client/pull/23)

=======
>>>>>>> 5ba333c6
### Contributors

This release contains contributions from (in alphabetical order):

[Mikhail Andrenkov](https://github.com/Mandrenkov), [Bastian Zimmermann](https://github.com/BastianZim).

## Release 0.1.2

### Improvements

* Following an update to the Xanadu Cloud 0.4.0 API, names are no longer required to submit jobs.
  [(#16)](https://github.com/XanaduAI/xanadu-cloud-client/pull/16)

### Contributors

This release contains contributions from (in alphabetical order):

[Mikhail Andrenkov](https://github.com/Mandrenkov).

## Release 0.1.1

### New features since last release

* The Job class now has a `metadata` property which, by convention, returns
  information about job failures.
  [(#15)](https://github.com/XanaduAI/xanadu-cloud-client/pull/15)

### Improvements

* The CI workflows are now triggered when a branch is merged into `main`.
  [(#15)](https://github.com/XanaduAI/xanadu-cloud-client/pull/15)

### Bug Fixes

* On Windows, the XCC configuration file is now stored at `...\Xanadu\xanadu-cloud\.env`.
  [(#15)](https://github.com/XanaduAI/xanadu-cloud-client/pull/15)

### Documentation

* Individual modules are now listed in the *API* section of the Sphinx sidebar.
  [(#15)](https://github.com/XanaduAI/xanadu-cloud-client/pull/15)

* The Settings class docstring now includes an example walkthrough as well as
  the location of the XCC configuration file.
  [(#15)](https://github.com/XanaduAI/xanadu-cloud-client/pull/15)

### Contributors

This release contains contributions from (in alphabetical order):

[Mikhail Andrenkov](https://github.com/Mandrenkov).

## Release 0.1.0

### New features since last release

* This is the initial public release.

### Contributors

This release contains contributions from (in alphabetical order):

[Mikhail Andrenkov](https://github.com/Mandrenkov).<|MERGE_RESOLUTION|>--- conflicted
+++ resolved
@@ -1,4 +1,12 @@
 ## Release 0.3.0 (development release)
+
+### Documentation
+
+* The centralized [Xanadu Sphinx Theme](https://github.com/XanaduAI/xanadu-sphinx-theme)
+  is now used to style the Sphinx documentation.
+  [(#23)](https://github.com/XanaduAI/xanadu-cloud-client/pull/23)
+  
+[Mikhail Andrenkov](https://github.com/Mandrenkov).
 
 ### Contributors
 
@@ -46,15 +54,6 @@
 * The license file is included in the source distribution, even when using `setuptools <56.0.0`.
   [(#20)](https://github.com/XanaduAI/xanadu-cloud-client/pull/20)
 
-<<<<<<< HEAD
-### Documentation
-
-* The centralized [Xanadu Sphinx Theme](https://github.com/XanaduAI/xanadu-sphinx-theme)
-  is now used to style the Sphinx documentation.
-  [(#23)](https://github.com/XanaduAI/xanadu-cloud-client/pull/23)
-
-=======
->>>>>>> 5ba333c6
 ### Contributors
 
 This release contains contributions from (in alphabetical order):
