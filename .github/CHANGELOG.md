--- conflicted
+++ resolved
@@ -1,9 +1,4 @@
 ## Release 0.3.0 (development release)
-
-### Improvements
-
-* An exception is now raised when saving a refresh token with invalid characters.
-  [#31](https://github.com/XanaduAI/xanadu-cloud-client/pull/31)
 
 ### New features since last release
 
@@ -22,17 +17,16 @@
   xcc.Job.list(connection, status="<Status>")
   ```
 
+### Improvements
+
+* An exception is now raised when saving a refresh token with invalid characters.
+  [#31](https://github.com/XanaduAI/xanadu-cloud-client/pull/31)
+
 ### Contributors
 
 This release contains contributions from (in alphabetical order):
 
-<<<<<<< HEAD
-[Jack Woehr](https://githup.com/jwoehr)
-=======
-[Jack Woehr](https://github.com/jwoehr)
->>>>>>> ae790a8c
-[Hudhayfa Zaheem](https://github.com/HudZah).
-
+[Jack Woehr](https://githup.com/jwoehr), [Hudhayfa Zaheem](https://github.com/HudZah).
 
 ## Release 0.2.1 (current release)
 
