--- conflicted
+++ resolved
@@ -2,7 +2,19 @@
 
 ### New features since last release
 
-<<<<<<< HEAD
+* The Connection class can now load a Connection from a Settings instance.
+  [(#22)](https://github.com/XanaduAI/xanadu-cloud-client/pull/22)
+
+  ```python
+  import xcc
+
+  # Initialize a Connection using an implicit Settings instance.
+  connection = xcc.Connection.load()
+
+  # Initialize a Connection using an explicit Settings instance.
+  connection = xcc.Connection.load(settings=xcc.Settings())
+  ```
+  
 * Following an update to the Xanadu Cloud 0.4.0 API, job lists can now be filtered by ID.
   [(#21)](https://github.com/XanaduAI/xanadu-cloud-client/pull/21)
 
@@ -18,22 +30,6 @@
   xcc.Job.list(connection, ids=["<UUID 1>", "<UUID 2>", ...])
   ```
 
-
-=======
-* The Connection class can now load a Connection from a Settings instance.
-  [(#22)](https://github.com/XanaduAI/xanadu-cloud-client/pull/22)
-
-  ```python
-  import xcc
-
-  # Initialize a Connection using an implicit Settings instance.
-  connection = xcc.Connection.load()
-
-  # Initialize a Connection using an explicit Settings instance.
-  connection = xcc.Connection.load(settings=xcc.Settings())
-  ```
-
->>>>>>> e6f68d01
 ### Breaking Changes
 
 ### Bug fixes
